--- conflicted
+++ resolved
@@ -42,14 +42,11 @@
                  wscale=1, bias=0, nobias=False, use_cudnn=True,
                  initialW=None, initial_bias=None):
         kh, kw = _pair(ksize)
-<<<<<<< HEAD
         self._conv_arg = (stride, pad, use_cudnn)
         self.ksize = ksize
-=======
         self.stride = _pair(stride)
         self.pad = _pair(pad)
         self.use_cudnn = use_cudnn
->>>>>>> d4ae64f0
 
         W_shape = (out_channels, in_channels, kh, kw)
         super(Convolution2D, self).__init__(W=W_shape)
@@ -73,7 +70,7 @@
             pickle.dump([self.W.data, self._conv_arg, self.ksize, None], open(fname, 'wb'))
         else:
             pickle.dump([self.W.data, self._conv_arg, self.ksize, self.b.data], open(fname, 'wb'))
-    
+
     @classmethod
     def load(cls, fname):
         init_W, conv_arg, ksize, init_b = pickle.load(open(fname, 'rb'))
